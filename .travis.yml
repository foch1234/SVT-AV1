--- conflicted
+++ resolved
@@ -54,14 +54,8 @@
     fi
   #- if [ $TRAVIS_OS_NAME = osx ]; then brew install --HEAD valgrind; fi
 base_script: &base_script |
-<<<<<<< HEAD
-  cd $TRAVIS_BUILD_DIR/Build/linux/$build_type
-  if [ "$CC" = "gcc" ] || { [[ "$TRAVIS_OS_NAME" = "osx" ]] && [[ "$CC" = "clang" ]]; }; then CFLAGS+=" -Werror"; fi
-  cmake $TRAVIS_BUILD_DIR -G"Unix Makefiles" -DCMAKE_BUILD_TYPE=$build_type ${CMAKE_EFLAGS[@]}
-=======
   cd $TRAVIS_BUILD_DIR/Build/linux/${build_type:-Release}
   cmake $TRAVIS_BUILD_DIR -G"${generator:-Unix Makefiles}" -DCMAKE_BUILD_TYPE=${build_type:-Release} ${CMAKE_EFLAGS[@]}
->>>>>>> a1ede726
   cmake -j $(if [ $TRAVIS_OS_NAME = osx ]; then sysctl -n hw.ncpu; else nproc; fi) --build . &&
   sudo cmake --build . --target install && cd $TRAVIS_BUILD_DIR
 coveralls_script: &coveralls_script |
@@ -157,10 +151,7 @@
       # Build GST-SVT-AV1 plugin
       - cd $TRAVIS_BUILD_DIR/gstreamer-plugin
       - "sudo chown -R travis: $HOME/.ccache"
-<<<<<<< HEAD
-=======
       - CFLAGS=""
->>>>>>> a1ede726
       - cmake .
       - make --quiet -j$(nproc)
       - sudo make install
